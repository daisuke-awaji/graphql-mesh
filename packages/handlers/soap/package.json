{
<<<<<<< HEAD
    "name": "@graphql-mesh/soap",
    "version": "0.0.14",
    "main": "dist/index.js",
    "license": "MIT",
    "scripts": {
      "test": "jest --config=../../../jest.config.js",
      "build": "tsc"
    },
    "peerDependencies": {
      "graphql": "*",
      "soap": "^0.31.0"
    },
    "devDependencies": {
      "@types/jest": "25.1.4",
      "@types/node": "13.9.2",
      "graphql": "14.6.0",
      "jest": "25.1.0",
      "soap": "0.31.0",
      "ts-jest": "25.2.1",
      "ts-node-dev": "1.0.0-pre.44",
      "typescript": "3.8.3"
    },
    "dependencies": {
      "@graphql-mesh/types": "0.0.14",
      "soap-graphql": "0.1.0"
    },
    "publishConfig": {
      "access": "public"
    }
=======
  "name": "@graphql-mesh/soap",
  "version": "0.0.15",
  "main": "dist/index.js",
  "license": "MIT",
  "scripts": {
    "test": "jest --config=../../../jest.config.js",
    "build": "tsc"
  },
  "peerDependencies": {
    "graphql": "*"
  },
  "devDependencies": {
    "@types/jest": "25.1.4",
    "@types/node": "13.9.2",
    "graphql": "14.6.0",
    "jest": "25.1.0",
    "ts-jest": "25.2.1",
    "ts-node-dev": "1.0.0-pre.44",
    "typescript": "3.8.3"
  },
  "dependencies": {
    "@graphql-mesh/types": "0.0.15",
    "soap-graphql": "0.1.0"
  },
  "publishConfig": {
    "access": "public"
>>>>>>> e4b075e3
  }
}<|MERGE_RESOLUTION|>--- conflicted
+++ resolved
@@ -1,35 +1,4 @@
 {
-<<<<<<< HEAD
-    "name": "@graphql-mesh/soap",
-    "version": "0.0.14",
-    "main": "dist/index.js",
-    "license": "MIT",
-    "scripts": {
-      "test": "jest --config=../../../jest.config.js",
-      "build": "tsc"
-    },
-    "peerDependencies": {
-      "graphql": "*",
-      "soap": "^0.31.0"
-    },
-    "devDependencies": {
-      "@types/jest": "25.1.4",
-      "@types/node": "13.9.2",
-      "graphql": "14.6.0",
-      "jest": "25.1.0",
-      "soap": "0.31.0",
-      "ts-jest": "25.2.1",
-      "ts-node-dev": "1.0.0-pre.44",
-      "typescript": "3.8.3"
-    },
-    "dependencies": {
-      "@graphql-mesh/types": "0.0.14",
-      "soap-graphql": "0.1.0"
-    },
-    "publishConfig": {
-      "access": "public"
-    }
-=======
   "name": "@graphql-mesh/soap",
   "version": "0.0.15",
   "main": "dist/index.js",
@@ -39,13 +8,15 @@
     "build": "tsc"
   },
   "peerDependencies": {
-    "graphql": "*"
+    "graphql": "*",
+    "soap": "^0.31.0"
   },
   "devDependencies": {
     "@types/jest": "25.1.4",
     "@types/node": "13.9.2",
     "graphql": "14.6.0",
     "jest": "25.1.0",
+    "soap": "0.31.0",
     "ts-jest": "25.2.1",
     "ts-node-dev": "1.0.0-pre.44",
     "typescript": "3.8.3"
@@ -56,6 +27,5 @@
   },
   "publishConfig": {
     "access": "public"
->>>>>>> e4b075e3
   }
 }