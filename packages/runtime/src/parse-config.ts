import { cosmiconfig, defaultLoaders } from 'cosmiconfig';
<<<<<<< HEAD
import { GetMeshOptions } from './types';
import { getHandler, getPackage, resolveAdditionalResolvers, resolveCache } from './utils';
=======
import { GetMeshOptions, ResolvedTransform, MeshResolvedSource } from './types';
import { getHandler, getPackage, resolveAdditionalResolvers } from './utils';
>>>>>>> 8c2f9ad6
import { TransformFn, YamlConfig } from '@graphql-mesh/types';
import { InMemoryLRUCache } from '@graphql-mesh/cache-inmemory-lru';

export async function parseConfig(
  name = 'mesh',
  dir = process.cwd()
): Promise<GetMeshOptions> {
  const explorer = cosmiconfig(name, {
    loaders: {
      '.json': customLoader('json'),
      '.yaml': customLoader('yaml'),
      '.yml': customLoader('yaml'),
      '.js': customLoader('js'),
      noExt: customLoader('yaml')
    }
  });
  const results = await explorer.search(dir);
  const config = results?.config as YamlConfig.Config;

<<<<<<< HEAD
  const [
    sources,
    transformations,
    additionalResolvers,
    cache,
  ] = await Promise.all([
    Promise.all(
      config.sources.map(async source => {
    
        const [
          handler,
          transformations
        ] = await Promise.all([
          getHandler(source.handler.name),
          Promise.all((source.transformations || []).map(async t => ({
              config: t,
              transformer: await getPackage<TransformFn>(t.type, 'transform')
            })))
          ]
        );
  
        return {
          name: source.name,
          handler,
          config: ('config' in source.handler ? source.handler.config : {}),
          source: source.source,
          context: source.context || {},
          transformations
        };
      })
    ),
    Promise.all(
      (config.transformations || []).map(async t => {
        return {
          config: t,
          transformer: await getPackage<TransformFn>(t.type, 'transform')
        };
      })
    ),
    resolveAdditionalResolvers(
      dir,
      config.additionalResolvers || []
    ),
    config.cache ? resolveCache(config.cache).then(Cache => new Cache(config.cache?.config)) : new InMemoryLRUCache(),
  ]);

  return {
    sources,
    transformations,
    additionalResolvers,
    cache
=======
  const sources = await Promise.all(
    config.sources.map<Promise<MeshResolvedSource>>(async source => {
      const transforms: ResolvedTransform[] = await Promise.all(
        (source.transforms || []).map(async t => {
          const transformName = Object.keys(t)[0] as keyof YamlConfig.Transform;
          const transformConfig = t[transformName];

          return <ResolvedTransform>{
            config: transformConfig,
            transformFn: await getPackage<TransformFn>(
              transformName,
              'transform'
            )
          };
        })
      );

      const handlerName = Object.keys(
        source.handler
      )[0] as keyof YamlConfig.Handler;
      const handlerLibrary = await getHandler(handlerName);
      const handlerConfig = source.handler[handlerName];

      return <MeshResolvedSource>{
        name: source.name,
        handlerLibrary,
        handlerConfig,
        context: source.context || {},
        transforms
      };
    })
  );

  const unifiedTransforms = await Promise.all(
    (config.transforms || []).map(async t => {
      const transformName = Object.keys(t)[0] as keyof YamlConfig.Transform;
      const transformConfig = t[transformName];

      return <ResolvedTransform>{
        config: transformConfig,
        transformFn: await getPackage<TransformFn>(transformName, 'transform')
      };
    })
  );

  const additionalResolvers = await resolveAdditionalResolvers(
    dir,
    config.additionalResolvers || []
  );

  return {
    sources,
    transforms: unifiedTransforms,
    additionalResolvers
>>>>>>> 8c2f9ad6
  };
}

function customLoader(ext: 'json' | 'yaml' | 'js') {
  function loader(filepath: string, content: string) {
    if (typeof process !== 'undefined' && 'env' in process) {
      content = content.replace(/\$\{(.*?)\}/g, (str, variable) => {
        let varName = variable;
        let defaultValue = '';

        if (variable.includes(':')) {
          const spl = variable.split(':');
          varName = spl.shift();
          defaultValue = spl.join(':');
        }

        return process.env[varName] || defaultValue;
      });
    }

    if (ext === 'json') {
      return defaultLoaders['.json'](filepath, content);
    }

    if (ext === 'yaml') {
      return defaultLoaders['.yaml'](filepath, content);
    }

    if (ext === 'js') {
      return defaultLoaders['.js'](filepath, content);
    }
  }

  return loader;
}<|MERGE_RESOLUTION|>--- conflicted
+++ resolved
@@ -1,11 +1,6 @@
 import { cosmiconfig, defaultLoaders } from 'cosmiconfig';
-<<<<<<< HEAD
-import { GetMeshOptions } from './types';
+import { GetMeshOptions, ResolvedTransform, MeshResolvedSource } from './types';
 import { getHandler, getPackage, resolveAdditionalResolvers, resolveCache } from './utils';
-=======
-import { GetMeshOptions, ResolvedTransform, MeshResolvedSource } from './types';
-import { getHandler, getPackage, resolveAdditionalResolvers } from './utils';
->>>>>>> 8c2f9ad6
 import { TransformFn, YamlConfig } from '@graphql-mesh/types';
 import { InMemoryLRUCache } from '@graphql-mesh/cache-inmemory-lru';
 
@@ -25,59 +20,6 @@
   const results = await explorer.search(dir);
   const config = results?.config as YamlConfig.Config;
 
-<<<<<<< HEAD
-  const [
-    sources,
-    transformations,
-    additionalResolvers,
-    cache,
-  ] = await Promise.all([
-    Promise.all(
-      config.sources.map(async source => {
-    
-        const [
-          handler,
-          transformations
-        ] = await Promise.all([
-          getHandler(source.handler.name),
-          Promise.all((source.transformations || []).map(async t => ({
-              config: t,
-              transformer: await getPackage<TransformFn>(t.type, 'transform')
-            })))
-          ]
-        );
-  
-        return {
-          name: source.name,
-          handler,
-          config: ('config' in source.handler ? source.handler.config : {}),
-          source: source.source,
-          context: source.context || {},
-          transformations
-        };
-      })
-    ),
-    Promise.all(
-      (config.transformations || []).map(async t => {
-        return {
-          config: t,
-          transformer: await getPackage<TransformFn>(t.type, 'transform')
-        };
-      })
-    ),
-    resolveAdditionalResolvers(
-      dir,
-      config.additionalResolvers || []
-    ),
-    config.cache ? resolveCache(config.cache).then(Cache => new Cache(config.cache?.config)) : new InMemoryLRUCache(),
-  ]);
-
-  return {
-    sources,
-    transformations,
-    additionalResolvers,
-    cache
-=======
   const sources = await Promise.all(
     config.sources.map<Promise<MeshResolvedSource>>(async source => {
       const transforms: ResolvedTransform[] = await Promise.all(
@@ -131,8 +73,8 @@
   return {
     sources,
     transforms: unifiedTransforms,
-    additionalResolvers
->>>>>>> 8c2f9ad6
+    additionalResolvers,
+    cache: config.cache ? resolveCache(config.cache).then(Cache => new Cache(config.cache?.config)) : new InMemoryLRUCache(),
   };
 }
 
