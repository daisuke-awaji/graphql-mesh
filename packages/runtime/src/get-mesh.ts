<<<<<<< HEAD
import { GraphQLSchema, execute, DocumentNode, GraphQLError, isObjectType, GraphQLObjectType } from 'graphql';
import { mergeSchemas } from '@graphql-toolkit/schema-merging';
=======
import { GraphQLSchema, execute, DocumentNode, GraphQLError } from 'graphql';
import { mergeSchemasAsync } from '@graphql-toolkit/schema-merging';
>>>>>>> e52a2bed
import { GraphQLOperation, ExecuteMeshFn, GetMeshOptions } from './types';
import {
  extractSdkFromResolvers,
  applySchemaTransformations,
  applyOutputTransformations,
  ensureDocumentNode
} from './utils';
<<<<<<< HEAD
import { MeshHandlerLibrary, Hooks } from '@graphql-mesh/types';
import { addResolveFunctionsToSchema, IAddResolversToSchemaOptions } from 'graphql-tools-fork';
=======
import { MeshHandlerLibrary, Hooks, KeyValueCache } from '@graphql-mesh/types';
import { addResolveFunctionsToSchema } from 'graphql-tools-fork';
import { InMemoryLRUCache } from '@graphql-mesh/cache-inmemory-lru'
>>>>>>> e52a2bed

export type Requester<C = {}> = <R, V>(
  doc: DocumentNode,
  vars?: V,
  options?: C
) => Promise<R>;

export type RawSourceOutput = 
  {
    name: string;
    // TOOD: Remove globalContextBuilder and use hooks for that
    globalContextBuilder: null | ((initialContextValue?: any) => Promise<any>);
    sdk: Record<string, any>;
    schema: GraphQLSchema;
    context: Record<string, any>;
    contextVariables: string[];
    handler: MeshHandlerLibrary;
  };

function addResolversWithReferenceResolver(options: IAddResolversToSchemaOptions) {
  const schema = addResolveFunctionsToSchema(options);
  for (const typeName in options.resolvers) {
    for (const fieldName in options.resolvers[typeName]) {
      if (fieldName === '__resolveReference') {
        const type = schema.getType(typeName);
        if (isObjectType(type)) {
          (type as any).resolveReference = (options.resolvers[typeName] as any).__resolveReference;
        }
      }
    }
  }
  return schema;
}

export async function getMesh(
  options: GetMeshOptions
): Promise<{
  execute: ExecuteMeshFn;
  schema: GraphQLSchema;
  rawSources: RawSourceOutput[];
  sdkRequester: Requester;
  contextBuilder: (initialContextValue?: any) => Promise<Record<string, any>>;
  cache?: KeyValueCache;
}> {
  const rawSources: RawSourceOutput[] = [];
  const hooks = new Hooks();

  await Promise.all(options.sources.map(async apiSource => {
    const source = await apiSource.handlerLibrary.getMeshSource({
      name: apiSource.name,
      config: apiSource.handlerConfig || {},
      hooks,
      cache: options.cache || new InMemoryLRUCache(),
    });

    let apiSchema = source.schema;

    if (apiSource.transforms && apiSource.transforms.length > 0) {
      apiSchema = await applySchemaTransformations(
        apiSource.name,
        apiSchema,
        apiSource.transforms
      );
    }

    rawSources.push({
      name: apiSource.name,
      globalContextBuilder: source.contextBuilder || null,
      sdk: extractSdkFromResolvers(apiSchema, hooks, [
        apiSchema.getQueryType(),
        apiSchema.getMutationType(),
        apiSchema.getSubscriptionType()
      ]),
      schema: apiSchema,
      context: apiSource.context || {},
      contextVariables: source.contextVariables || [],
      handler: apiSource.handlerLibrary
    });
  }))

  const schemas = rawSources.map(({ schema }) => schema);

  let unifiedSchema = await mergeSchemasAsync({
    schemas
  });

  if (options.transforms && options.transforms.length > 0) {
    unifiedSchema = await applyOutputTransformations(
      unifiedSchema,
      options.transforms
    );
  }

  if (options.additionalResolvers) {
    unifiedSchema = addResolversWithReferenceResolver({
      resolvers: options.additionalResolvers,
      schema: unifiedSchema
    });
  }

  hooks.emit('schemaReady', unifiedSchema);

  async function buildMeshContext(initialContextValue?: any): Promise<Record<string, any>> {
    const context: Record<string, any> = {
      ...(initialContextValue || {}),
    };
    
    await Promise.all(
      rawSources.map(async handlerRes => {
        let globalContext = {};

        const globalContextBuilder = handlerRes.globalContextBuilder;

        if (globalContextBuilder) {
          globalContext = await globalContextBuilder(initialContextValue);
        }

        if (globalContext) {
          Object.assign(context, globalContext);
        }

        const apiName = handlerRes.name;

        if (handlerRes.context) {
          Object.assign(context, {
            [apiName]: {
              config: handlerRes.context || {}
            }
          });
        }

        if (handlerRes.sdk) {
          if (typeof handlerRes.sdk === 'function') {
            context[apiName].api = handlerRes.sdk(context);
          } else if (typeof handlerRes.sdk === 'object') {
            context[apiName].api = handlerRes.sdk;
          }
        }
      })
    );

    return context;
  }

  async function meshExecute<
    TData = any,
    TVariables = any,
    TContext = any,
    TRootValue = any
  >(
    document: GraphQLOperation,
    variables: TVariables,
    context?: TContext,
    rootValue?: TRootValue
  ) {
    const contextValue = await buildMeshContext(context);

    return execute<TData>({
      document: ensureDocumentNode(document),
      contextValue,
      rootValue: rootValue || {},
      variableValues: variables,
      schema: unifiedSchema
    });
  }

  const localRequester: Requester = async <R, V>(
    document: DocumentNode,
    variables: V
  ) => {
    const executionResult = await meshExecute<R, V>(document, variables, {});

    if (executionResult.data && !executionResult.errors) {
      return executionResult.data as R;
    } else {
      throw new GraphQLMeshSdkError(
        executionResult.errors as ReadonlyArray<GraphQLError>,
        document,
        variables,
        executionResult.data
      );
    }
  };

  return {
    execute: meshExecute,
    schema: unifiedSchema,
    contextBuilder: buildMeshContext,
    rawSources,
    sdkRequester: localRequester,
  };
}

export class GraphQLMeshSdkError<Data = {}, Variables = {}> extends Error {
  constructor(
    public errors: ReadonlyArray<GraphQLError>,
    public document: DocumentNode,
    public variables: Variables,
    public data: Data
  ) {
    super(
      `GraphQL Mesh SDK Failed (\${errors.length} errors): \${errors.map(e => e.message).join('\\n\\t')}`
    );
  }
}<|MERGE_RESOLUTION|>--- conflicted
+++ resolved
@@ -1,10 +1,5 @@
-<<<<<<< HEAD
-import { GraphQLSchema, execute, DocumentNode, GraphQLError, isObjectType, GraphQLObjectType } from 'graphql';
-import { mergeSchemas } from '@graphql-toolkit/schema-merging';
-=======
-import { GraphQLSchema, execute, DocumentNode, GraphQLError } from 'graphql';
+import { GraphQLSchema, execute, DocumentNode, GraphQLError, isObjectType } from 'graphql';
 import { mergeSchemasAsync } from '@graphql-toolkit/schema-merging';
->>>>>>> e52a2bed
 import { GraphQLOperation, ExecuteMeshFn, GetMeshOptions } from './types';
 import {
   extractSdkFromResolvers,
@@ -12,14 +7,9 @@
   applyOutputTransformations,
   ensureDocumentNode
 } from './utils';
-<<<<<<< HEAD
-import { MeshHandlerLibrary, Hooks } from '@graphql-mesh/types';
+import { MeshHandlerLibrary, Hooks, KeyValueCache } from '@graphql-mesh/types';
 import { addResolveFunctionsToSchema, IAddResolversToSchemaOptions } from 'graphql-tools-fork';
-=======
-import { MeshHandlerLibrary, Hooks, KeyValueCache } from '@graphql-mesh/types';
-import { addResolveFunctionsToSchema } from 'graphql-tools-fork';
 import { InMemoryLRUCache } from '@graphql-mesh/cache-inmemory-lru'
->>>>>>> e52a2bed
 
 export type Requester<C = {}> = <R, V>(
   doc: DocumentNode,
