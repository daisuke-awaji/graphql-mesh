{
  "name": "@graphql-mesh/cli",
  "version": "0.0.13",
  "license": "MIT",
  "scripts": {
    "test": "jest --config=../../jest.config.js",
    "build": "tsc"
  },
  "peerDependencies": {
    "@graphql-mesh/runtime": "0.0.11",
    "graphql": "*"
  },
  "bin": {
    "mesh": "dist/bin.js",
    "gql-mesh": "dist/bin.js",
    "graphql-mesh": "dist/bin.js"
  },
  "devDependencies": {
<<<<<<< HEAD
=======
    "@graphql-mesh/runtime": "0.0.13",
>>>>>>> e14d524f
    "@types/chalk": "2.2.0",
    "@types/jest": "25.1.4",
    "@types/js-yaml": "3.12.2",
    "@types/mkdirp": "1.0.0",
    "@types/node": "13.9.0",
    "@types/yargs": "15.0.4",
    "graphql": "14.6.0",
    "jest": "25.1.0",
    "ts-jest": "25.2.1",
    "ts-node-dev": "1.0.0-pre.44",
    "typescript": "3.8.3"
  },
  "main": "dist/index.js",
  "module": "dist/index.js",
  "typings": "dist/index.d.ts",
  "typescript": {
    "definition": "dist/index.d.ts"
  },
  "dependencies": {
<<<<<<< HEAD
    "@graphql-codegen/typescript": "1.12.2",
    "@graphql-codegen/typescript-resolvers": "1.12.2",
    "@graphql-mesh/runtime": "0.0.11",
    "apollo-server": "2.10.1",
=======
    "@graphql-codegen/core": "1.13.0",
    "@graphql-codegen/typescript": "1.13.0",
    "@graphql-codegen/typescript-resolvers": "1.13.0",
    "apollo-server": "2.11.0",
>>>>>>> e14d524f
    "chalk": "3.0.0",
    "change-case": "4.1.1",
    "js-yaml": "3.13.1",
    "mkdirp": "1.0.3",
    "pascal-case": "3.1.1",
    "winston": "3.2.1",
    "yargs": "15.3.0"
  },
  "publishConfig": {
    "access": "public"
  }
}<|MERGE_RESOLUTION|>--- conflicted
+++ resolved
@@ -16,10 +16,6 @@
     "graphql-mesh": "dist/bin.js"
   },
   "devDependencies": {
-<<<<<<< HEAD
-=======
-    "@graphql-mesh/runtime": "0.0.13",
->>>>>>> e14d524f
     "@types/chalk": "2.2.0",
     "@types/jest": "25.1.4",
     "@types/js-yaml": "3.12.2",
@@ -39,17 +35,11 @@
     "definition": "dist/index.d.ts"
   },
   "dependencies": {
-<<<<<<< HEAD
-    "@graphql-codegen/typescript": "1.12.2",
-    "@graphql-codegen/typescript-resolvers": "1.12.2",
-    "@graphql-mesh/runtime": "0.0.11",
-    "apollo-server": "2.10.1",
-=======
     "@graphql-codegen/core": "1.13.0",
     "@graphql-codegen/typescript": "1.13.0",
     "@graphql-codegen/typescript-resolvers": "1.13.0",
+    "@graphql-mesh/runtime": "0.0.13",
     "apollo-server": "2.11.0",
->>>>>>> e14d524f
     "chalk": "3.0.0",
     "change-case": "4.1.1",
     "js-yaml": "3.13.1",
